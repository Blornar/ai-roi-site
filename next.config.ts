--- conflicted
+++ resolved
@@ -3,10 +3,5 @@
   basePath: '/ai-roi-site',
   assetPrefix: '/ai-roi-site/',
 };
-<<<<<<< HEAD
 export default nextConfig;
-=======
-
-export default nextConfig;
-//this is a comment
->>>>>>> 196eadf1
+//this is a comment